--- conflicted
+++ resolved
@@ -10,21 +10,13 @@
 export class ChatController {
   static async handleChatMessage(req: Request, res: Response): Promise<void> {
     try {
-<<<<<<< HEAD
-      !ChatService.isProviderAvailable() &&
-      ChatService.createProvider(Modes.REGRESSION);
-      // Get data from request body
+      // Get data from request body and query params
       const { message, history } = req.body;
-
-      // Get remaining params from query string
-=======
-      // Get data from request body and query params
-      const { message, history, omniParserResult } = req.body;
->>>>>>> eed2fdc4
       const folderPath = req.query.folderPath as string;
       const currentChatId = req.query.currentChatId as string;
       const source = req.query.source as StreamingSource | undefined;
       const saveScreenshots = req.query.saveScreenshots as string;
+      const mode = req.query.mode as Modes;
       const type = req.query.type as ExploreActionTypes;
 
       // Always reset and recreate the provider with the correct mode to prevent context bleed
@@ -72,7 +64,7 @@
           latestScreenshot,
           source,
           omniParserResult as any
-        )
+        ),
       ]);
     } catch (error) {
       console.error("Chat message error:", error);
