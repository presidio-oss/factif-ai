import { Request, Response } from "express";
import { ChatService } from "../services/chatService";
import { StreamingSource } from "../types/stream.types";
import { TestcaseController } from "./testcaseController";
import { getLatestScreenshot, saveScreenshot } from "../utils/screenshotUtils";
import { ExploreActionTypes, Modes } from "../types";

export class ChatController {
  static async handleChatMessage(req: Request, res: Response): Promise<void> {
    try {
      !ChatService.isProviderAvailable() &&
        ChatService.createProvider(Modes.REGRESSION);
      // Get data from request body
      const { message, history, omniParserResult } = req.body;

      // Get remaining params from query string
      const folderPath = req.query.folderPath as string;
      const currentChatId = req.query.currentChatId as string;
      const source = req.query.source as StreamingSource | undefined;
      const saveScreenshots = req.query.saveScreenshots as string;
<<<<<<< HEAD
      const mode = req.query.mode as Modes;
      const type = req.query.type as ExploreActionTypes;
=======
>>>>>>> 4fb1b478

      if (!message || !Array.isArray(history)) {
        res.status(400).json({
          status: "error",
          message: "Message and valid history array are required",
        });
        return;
      }

      // Get latest screenshot if available
      const latestScreenshot = await getLatestScreenshot(source);
<<<<<<< HEAD

=======
>>>>>>> 4fb1b478
      await Promise.all([
        folderPath &&
          saveScreenshots === "true" &&
          saveScreenshot(
<<<<<<< HEAD
            latestScreenshot,
            folderPath,
            currentChatId
=======
            latestScreenshot!.originalImage,
            folderPath,
            currentChatId,
>>>>>>> 4fb1b478
          ),
        folderPath &&
          TestcaseController.downloadTestcase(
            history,
            currentChatId,
            folderPath
          ),
        ChatService.processMessage(
          res,
          message,
          history,
<<<<<<< HEAD
          mode,
          type,
=======
>>>>>>> 4fb1b478
          latestScreenshot,
          source,
          omniParserResult
        ),
      ]);
    } catch (error) {
      console.error("Chat message error:", error);
      res.status(500).json({
        status: "error",
        message: "Error processing chat message",
      });
    }
  }

  static healthCheck(_req: Request, res: Response): void {
    res.json({
      status: "ok",
      message: "Hurray.. Server is running!",
    });
  }
}<|MERGE_RESOLUTION|>--- conflicted
+++ resolved
@@ -18,11 +18,8 @@
       const currentChatId = req.query.currentChatId as string;
       const source = req.query.source as StreamingSource | undefined;
       const saveScreenshots = req.query.saveScreenshots as string;
-<<<<<<< HEAD
       const mode = req.query.mode as Modes;
       const type = req.query.type as ExploreActionTypes;
-=======
->>>>>>> 4fb1b478
 
       if (!message || !Array.isArray(history)) {
         res.status(400).json({
@@ -34,23 +31,14 @@
 
       // Get latest screenshot if available
       const latestScreenshot = await getLatestScreenshot(source);
-<<<<<<< HEAD
 
-=======
->>>>>>> 4fb1b478
       await Promise.all([
         folderPath &&
           saveScreenshots === "true" &&
           saveScreenshot(
-<<<<<<< HEAD
             latestScreenshot,
             folderPath,
-            currentChatId
-=======
-            latestScreenshot!.originalImage,
-            folderPath,
             currentChatId,
->>>>>>> 4fb1b478
           ),
         folderPath &&
           TestcaseController.downloadTestcase(
@@ -62,11 +50,8 @@
           res,
           message,
           history,
-<<<<<<< HEAD
           mode,
           type,
-=======
->>>>>>> 4fb1b478
           latestScreenshot,
           source,
           omniParserResult
