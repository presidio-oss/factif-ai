--- conflicted
+++ resolved
@@ -2,24 +2,18 @@
 import { ChatMessage } from "../../types/chat.types";
 import { StreamingSource } from "../../types/stream.types";
 import { OmniParserResult } from "../../types/action.types";
-<<<<<<< HEAD
+import { IProcessedScreenshot } from "../interfaces/BrowserService";
 import { ExploreActionTypes, Modes } from "../../types";
-=======
->>>>>>> 4fb1b478
-import { IProcessedScreenshot } from "../interfaces/BrowserService";
 
 export interface LLMProvider {
   streamResponse(
     res: Response,
     message: string,
     history: ChatMessage[],
-<<<<<<< HEAD
     mode: Modes,
     type: ExploreActionTypes,
-=======
->>>>>>> 4fb1b478
     source?: StreamingSource,
     imageData?: IProcessedScreenshot,
-    omniParserResult?: OmniParserResult,
+    omniParserResult?: OmniParserResult
   ): Promise<void>;
 }