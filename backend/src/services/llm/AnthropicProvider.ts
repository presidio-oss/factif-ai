--- conflicted
+++ resolved
@@ -8,20 +8,15 @@
 import { ChatMessage } from "../../types/chat.types";
 import { StreamingSource } from "../../types/stream.types";
 import { LLMProvider } from "./LLMProvider";
-<<<<<<< HEAD
 import {
   addOmniParserResults,
   logMessageRequest,
 } from "../../utils/common.util";
-=======
-import fs from "fs";
-import path from "path";
 import {
   IClickableElement,
   IProcessedScreenshot,
 } from "../interfaces/BrowserService";
 import { convertElementsToInput } from "../../utils/prompt.util";
->>>>>>> b2bcc274
 
 export class AnthropicProvider implements LLMProvider {
   private client: Anthropic | AnthropicBedrock;
@@ -48,7 +43,7 @@
     currentMessage: string,
     history: ChatMessage[],
     imageData?: IProcessedScreenshot,
-    source?: StreamingSource,
+    source?: StreamingSource
   ): { role: "user" | "assistant"; content: string | any[] }[] {
     const formattedMessages: {
       role: "user" | "assistant";
@@ -89,7 +84,7 @@
                     media_type: "image/png",
                     data: imageData.image.replace(
                       /^data:image\/png;base64,/,
-                      "",
+                      ""
                     ),
                   },
                 },
@@ -157,7 +152,7 @@
     source?: StreamingSource,
     imageData?: IProcessedScreenshot,
     omniParserResult?: OmniParserResult,
-    retryCount: number = config.retryAttemptCount,
+    retryCount: number = config.retryAttemptCount
   ): Promise<void> {
     const retryArray = new Array(retryCount).fill(0);
     let isRetrySuccessful = false;
@@ -170,7 +165,7 @@
         type,
         source,
         imageData,
-        omniParserResult,
+        omniParserResult
       );
       if (isRetrySuccessful) {
         return;
@@ -194,7 +189,7 @@
     _type: ExploreActionTypes = ExploreActionTypes.ACTION,
     source?: StreamingSource,
     imageData?: IProcessedScreenshot,
-    omniParserResult?: OmniParserResult,
+    omniParserResult?: OmniParserResult
   ) {
     console.log("Processing message with history length:", history.length);
     const USER_ROLE = "user";
@@ -205,7 +200,7 @@
         message,
         history,
         imageData,
-        source,
+        source
       );
       // If omni parser is enabled, and we have results, add them to the last user message
       if (config.omniParser.enabled && omniParserResult) {
@@ -214,7 +209,7 @@
 
       const messageRequest = this.buildMessageRequest(
         modelId,
-        formattedMessage,
+        formattedMessage
       );
       // Log the message request before sending
       logMessageRequest(messageRequest);
@@ -225,7 +220,7 @@
     } catch (error) {
       console.log(error);
       this.sendStreamResponse(res, {
-        message: "Error processing message re-tyring",
+        message: "Error processing message re-trying",
         timestamp: Date.now(),
         isError: false,
       });
