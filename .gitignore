--- conflicted
+++ resolved
@@ -39,14 +39,9 @@
 logs/
 *.log
 /logs
-<<<<<<< HEAD
 
 # Backend specific
 backend/output
 
 # Tools
-.hai/
-=======
-.hai/
-node_modules
->>>>>>> 68f0aca2
+.hai/